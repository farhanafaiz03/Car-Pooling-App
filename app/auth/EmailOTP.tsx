--- conflicted
+++ resolved
@@ -13,13 +13,8 @@
 import { ArrowLeft } from 'lucide-react-native';
 
 const EmailVerificationScreen = () => {
-<<<<<<< HEAD
-  const [code, setCode] = useState<string[]>(["", "", "", "", "", ""]);
-
-=======
   const [code, setCode] = useState(["", "", "", "", "", ""]);
     const { email } = useLocalSearchParams();
->>>>>>> f06e07e9
   // Refs for auto-focusing next inputs
   const inputs = useRef<Array<TextInput | null>>([]);
 
