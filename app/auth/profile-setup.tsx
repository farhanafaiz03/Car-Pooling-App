--- conflicted
+++ resolved
@@ -149,6 +149,8 @@
   )}
               
             </View>
+                        </View>
+
 
             <View style={styles.inputGroup}>
               <Text style={styles.label}>Email</Text>
@@ -296,14 +298,13 @@
             </View>
           )}
 
-          <View style={styles.section}>
-            <Text style={styles.sectionTitle}>Optional</Text>
-<<<<<<< HEAD
-            <View style={styles.section}>
+<View style={styles.section}>
+  <Text style={styles.sectionTitle}>Optional</Text>
+
   <TouchableOpacity
     style={styles.optionItem}
     onPress={() => router.push('/auth/DailySchedule')}>
-    <Text style={styles.optionText}>Set Daily Schedule</Text>
+    <Text style={styles.optionText}>Daily Schedule</Text>
     <ChevronRight size={20} color="#9CA3AF" />
   </TouchableOpacity>
 
@@ -315,34 +316,17 @@
   </TouchableOpacity>
 </View>
 
-=======
-
-            
-            <TouchableOpacity style={styles.optionItem}
-            onPress={() => router.push('/auth/DailySchedule')}>
-
-              <Text style={styles.optionText}>Set Daily Schedule</Text>
-              <ChevronRight size={20} color="#9CA3AF" />
-            </TouchableOpacity>
-
-            <TouchableOpacity style={styles.optionItem}
-            onPress={() => router.push('/auth/PreferredpickupLocation')}>
-              <Text style={styles.optionText}>Preferred Pickup Locations</Text>
-              <ChevronRight size={20} color="#9CA3AF" />
-            </TouchableOpacity>
->>>>>>> 2f57ad36
-          </View>
-
-          <TouchableOpacity style={styles.saveButton} onPress={handleSave}>
-            <Text style={styles.saveButtonText}>Save</Text>
-          </TouchableOpacity>
-
-          <Text style={styles.termsText}>
-            By continuing, you agree to our{' '}
-            <Text style={styles.linkText}>Terms of Service</Text> and{' '}
-            <Text style={styles.linkText}>Privacy Policy</Text>
-          </Text>
-        </View>
+<TouchableOpacity style={styles.saveButton} onPress={handleSave}>
+  <Text style={styles.saveButtonText}>Save</Text>
+</TouchableOpacity>
+
+<Text style={styles.termsText}>
+  By continuing, you agree to our{' '}
+  <Text style={styles.linkText}>Terms of Service</Text> and{' '}
+  <Text style={styles.linkText}>Privacy Policy</Text>
+</Text>
+
+        
       </ScrollView>
     </SafeAreaView>
   );
