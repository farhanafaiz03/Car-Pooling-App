{
  "name": "bolt-expo-starter",
  "main": "expo-router/entry",
  "version": "1.0.0",
  "private": true,
  "scripts": {
    "dev": "EXPO_NO_TELEMETRY=1 expo start",
    "build:web": "expo export --platform web",
    "lint": "expo lint"
  },
  "dependencies": {
    "@expo-google-fonts/inter": "^0.2.3",
    "@expo/vector-icons": "^14.1.0",
    "@lucide/lab": "^0.1.2",
    "@react-native-community/datetimepicker": "^8.4.2",
    "@react-native-picker/picker": "^2.11.1",
    "@react-navigation/bottom-tabs": "^7.2.0",
    "@react-navigation/native": "^7.0.14",
<<<<<<< HEAD
    "expo": "53.0.15",
=======
    "expo": "^53.0.16",
>>>>>>> f06e07e9
    "expo-blur": "14.1.5",
    "expo-camera": "16.1.10",
    "expo-constants": "17.1.6",
    "expo-font": "13.3.2",
    "expo-haptics": "14.1.4",
    "expo-linear-gradient": "14.1.5",
    "expo-linking": "7.1.6",
    "expo-router": "5.1.2",
    "expo-splash-screen": "0.30.9",
    "expo-status-bar": "2.2.3",
    "expo-symbols": "0.4.5",
    "expo-system-ui": "~5.0.10",
    "expo-web-browser": "14.2.0",
    "lucide-react-native": "^0.475.0",
    "react": "19.0.0",
    "react-dom": "19.0.0",
    "react-native": "0.79.5",
    "react-native-dropdown-picker": "^5.4.6",
    "react-native-gesture-handler": "~2.24.0",
    "react-native-reanimated": "~3.17.4",
    "react-native-safe-area-context": "5.4.0",
    "react-native-screens": "4.11.1",
    "react-native-svg": "15.11.2",
    "react-native-url-polyfill": "^2.0.0",
    "react-native-web": "^0.20.0",
    "react-native-webview": "13.13.5"
  },
  "devDependencies": {
    "@babel/core": "^7.25.2",
    "@types/react": "~19.0.10",
    "@types/react-native": "^0.72.8",
    "typescript": "~5.8.3"
  }
}<|MERGE_RESOLUTION|>--- conflicted
+++ resolved
@@ -16,11 +16,8 @@
     "@react-native-picker/picker": "^2.11.1",
     "@react-navigation/bottom-tabs": "^7.2.0",
     "@react-navigation/native": "^7.0.14",
-<<<<<<< HEAD
-    "expo": "53.0.15",
-=======
+
     "expo": "^53.0.16",
->>>>>>> f06e07e9
     "expo-blur": "14.1.5",
     "expo-camera": "16.1.10",
     "expo-constants": "17.1.6",
